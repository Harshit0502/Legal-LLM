# Legal-LLM

## Colab Environment Setup

Run the following script in Google Colab or a local notebook to install dependencies,
print hardware information, and initialize random seeds.

```python
!python setup_colab.py
```

The script installs required libraries, downloads the `en_core_web_sm` spaCy model if
necessary, displays CUDA/CPU details, defines a `set_seed` helper, and sets the default
seed to `42` for reproducibility.

## Loading training data

Use `data_utils.load_dataframes` to ensure your datasets meet the expected schema. It
accepts preloaded DataFrames or reads CSV/Parquet files from a config and prints shapes,
null counts, and example rows while validating that `text` and `summary` are non-empty
strings. The loader also applies a `clean_text` routine to produce `text_clean` and
`summary_clean` columns that normalize Unicode, standardize punctuation, drop page/line
numbers, and optionally anonymize names. Near-duplicate `text_clean` entries in `df_train`
are removed using a SimHash similarity threshold of `0.9` to prevent leakage against
`df_val` and `df_test`. A mapping of dropped indices to `doc_id` is returned.

The loader verifies that `doc_id` values are unique across splits and writes the
cleaned DataFrames to canonical Parquet files (`train.parquet`, `val.parquet`,
`test.parquet`).

```python
from data_utils import load_dataframes

# Option 1: pass existing DataFrames
df_train, df_val, df_test, dropped = load_dataframes(df_train, df_val, df_test)

# Option 2: read from paths defined in CONFIG
df_train, df_val, df_test, dropped = load_dataframes()
print("Dropped duplicates:", dropped)
print(df_train[["text", "text_clean"]].head())
```

## Dataset statistics

After loading and cleaning the splits, call `analyze_datasets` to inspect length
distributions and vocabulary overlap. The helper saves histogram plots for character
and token lengths using tiktoken's `cl100k_base` encoder and reports percentiles
(`p50`, `p90`, `p95`, `p99`). It also lemmatizes each split with spaCy to compute the
Jaccard overlap of vocabularies between train/val/test.

```python
from data_utils import analyze_datasets

df_train, df_val, df_test, dropped = load_dataframes()
analyze_datasets(df_train, df_val, df_test)
```

## Task-specific dataset transforms

Three helpers in `data_utils` generate `prompt`/`target` pairs for downstream
modeling tasks:

- **Abstractive summarization** – `build_summarization_dataset` uses
  `text_clean` as the input and `summary_clean` as the target.
- **Legal QA** – `build_legal_qa_dataset` extracts `ISSUE` and `HOLDING/HELD`
  sections from `text_clean` to form synthetic question/answer pairs.
- **Headnote generation** – `build_headnote_dataset` creates structured targets
  with `Facts`, `Issue`, `Holding`, and `Reasoning` sections.

Each function returns a DataFrame with `doc_id`, `prompt`, and `target` columns:

```python
from data_utils import (
    build_summarization_dataset,
    build_legal_qa_dataset,
    build_headnote_dataset,
)

df_train, _, _, _ = load_dataframes()
summ_df = build_summarization_dataset(df_train)
qa_df = build_legal_qa_dataset(df_train)
headnote_df = build_headnote_dataset(df_train)
```

## Prompt templates

`prompts.py` exposes reusable templates with explicit `SYSTEM` and `USER` roles for a legal tone.
Use `build_prompt(text, style)` to format case text into a prompt. Available styles are `summarization`, `headnote`, and `qa`:

```python
from prompts import build_prompt

print(build_prompt("Some case text", style="headnote"))
```

The dataset helpers above automatically apply the appropriate templates when generating `prompt`/`target` pairs.

## Baseline summarizers

`baselines.py` provides quick baselines for extractive and abstractive summarization. The
extractive baseline uses TextRank via `sumy`, while the abstractive baseline relies on a
pretrained transformer such as `google/pegasus-xsum`. Both are evaluated with ROUGE and
BERTScore on a small validation sample:

```python
from baselines import evaluate_baselines
from data_utils import load_dataframes

_, df_val, _, _ = load_dataframes()
metrics = evaluate_baselines(df_val, sample_size=32)
print(metrics)
```

`evaluate_baselines` returns aggregated ROUGE-1/2/L and BERTScore metrics for the two
baselines.

<<<<<<< HEAD
=======

>>>>>>> a18e3c18
## Long-context summarization

Use `long_context.py` to handle documents that exceed the context window of
standard summarizers. The helper chunk-summarizes with a sliding window and can
optionally leverage locally available long-context models such as
`allenai/led-base-16384` or `mistralai/Mistral-7B-32k`. Chunk summaries are
recombined via either a simple vote/consensus pass or a tree-of-thought
stitching strategy:

```python
from long_context import long_context_summary

text = "... very long legal document ..."
summary = long_context_summary(text, model_name="allenai/led-base-16384", strategy="tree")
print(summary)
```

If the requested model is unavailable, the function falls back to
`google/pegasus-xsum` and performs hierarchical summarization over sliding
window chunks.

## Fine-tuning models

`finetune.py` offers a simple utility to fine-tune instruction models with either LoRA adapters or full parameter updates. Supported backbones include `mistralai/Mistral-7B-Instruct-v0.3`, `meta-llama/Meta-Llama-3-8B-Instruct`, and `Qwen2.5-7B-Instruct`.

The helper loads a model and tokenizer, masks out prompt tokens with `-100` for supervised fine-tuning, and can optionally pack multiple examples into fixed-length sequences for efficiency. LoRA uses `r=16`, `alpha=32`, and `dropout=0.05`. When `load_in_4bit=True`, the model is prepared for QLoRA training via `prepare_model_for_kbit_training`.

Example usage:

```python
from datasets import Dataset
from finetune import train

# df is a DataFrame with columns: doc_id, prompt, target
hf_ds = Dataset.from_pandas(df)
train(
    hf_ds,
    model_name="mistralai/Mistral-7B-Instruct-v0.3",
    output_dir="mistral_lora",
    use_lora=True,
    load_in_4bit=True,
    gradient_accumulation_steps=4,
)
```

<<<<<<< HEAD
`TrainingArguments` expose common knobs such as `gradient_accumulation_steps`, `lr_scheduler_type`, and `save_strategy='epoch'`.

### Domain-adaptive pretraining (DAPT)

Before supervised fine-tuning, you can run a lightweight domain-adaptive pretraining
step over `text_clean` only. The `run_dapt` helper trains a causal LM with short
sequences (512–2048 tokens) using the same backbone as SFT. The resulting
checkpoint can then be fed into `train` for summarization or other tasks.

```python
from datasets import Dataset
from finetune import run_dapt, train

# text_df contains a doc_id and text_clean column
text_ds = Dataset.from_pandas(text_df[["doc_id", "text_clean"]])
dapt_dir = run_dapt(text_ds, model_name="mistralai/Mistral-7B-Instruct-v0.3", output_dir="mistral_dapt")

# summarization_df has prompt/target columns produced by data_utils
summ_ds = Dataset.from_pandas(summarization_df)
train(summ_ds, model_name=dapt_dir, output_dir="mistral_sft", use_lora=True)
```

For convenience, `dapt_then_sft` chains the two stages sequentially:

```python
from finetune import dapt_then_sft
dapt_then_sft(text_ds, summ_ds, model_name="mistralai/Mistral-7B-Instruct-v0.3", dapt_dir="mistral_dapt", sft_dir="mistral_sft")
```
=======
`TrainingArguments` expose common knobs such as `gradient_accumulation_steps`, `lr_scheduler_type`, and `save_strategy='epoch'`.
>>>>>>> a18e3c18
<|MERGE_RESOLUTION|>--- conflicted
+++ resolved
@@ -114,10 +114,6 @@
 `evaluate_baselines` returns aggregated ROUGE-1/2/L and BERTScore metrics for the two
 baselines.
 
-<<<<<<< HEAD
-=======
-
->>>>>>> a18e3c18
 ## Long-context summarization
 
 Use `long_context.py` to handle documents that exceed the context window of
@@ -163,7 +159,6 @@
 )
 ```
 
-<<<<<<< HEAD
 `TrainingArguments` expose common knobs such as `gradient_accumulation_steps`, `lr_scheduler_type`, and `save_strategy='epoch'`.
 
 ### Domain-adaptive pretraining (DAPT)
@@ -191,7 +186,4 @@
 ```python
 from finetune import dapt_then_sft
 dapt_then_sft(text_ds, summ_ds, model_name="mistralai/Mistral-7B-Instruct-v0.3", dapt_dir="mistral_dapt", sft_dir="mistral_sft")
-```
-=======
-`TrainingArguments` expose common knobs such as `gradient_accumulation_steps`, `lr_scheduler_type`, and `save_strategy='epoch'`.
->>>>>>> a18e3c18
+```