# Legal-LLM

## Colab Environment Setup

Run the following script in Google Colab or a local notebook to install dependencies,
print hardware information, and initialize random seeds.

```python
!python setup_colab.py
```

The script installs required libraries, downloads the `en_core_web_sm` spaCy model if
necessary, displays CUDA/CPU details, defines a `set_seed` helper, and sets the default
seed to `42` for reproducibility.

## Loading training data

Use `data_utils.load_dataframes` to ensure your datasets meet the expected schema. It
accepts preloaded DataFrames or reads CSV/Parquet files from a config and prints shapes,
null counts, and example rows while validating that `text` and `summary` are non-empty
strings. The loader applies a `clean_text` routine followed by a redaction pass that uses
spaCy NER and simple regexes to replace names, locations, and case numbers with
placeholders unless `allow_personal=True`. Mappings from placeholders to originals are
saved to `redactions.jsonl` for later reversal. Near-duplicate `text_clean` entries in
`df_train` are removed using a SimHash similarity threshold of `0.9` to prevent leakage
against `df_val` and `df_test`. A mapping of dropped indices to `doc_id` is returned.

<<<<<<< HEAD
=======

>>>>>>> 5426ce73
The loader verifies that `doc_id` values are unique across splits and writes the
cleaned DataFrames to canonical Parquet files (`train.parquet`, `val.parquet`,
`test.parquet`).

```python
from data_utils import load_dataframes

# Option 1: pass existing DataFrames
df_train, df_val, df_test, dropped = load_dataframes(df_train, df_val, df_test)

# Option 2: read from paths defined in CONFIG
df_train, df_val, df_test, dropped = load_dataframes()
print("Dropped duplicates:", dropped)
print(df_train[["text", "text_clean"]].head())
# Disable redaction if personal data is allowed
# df_train, df_val, df_test, dropped = load_dataframes(allow_personal=True)
```

## Dataset statistics

After loading and cleaning the splits, call `analyze_datasets` to inspect length
distributions and vocabulary overlap. The helper saves histogram plots for character
and token lengths using tiktoken's `cl100k_base` encoder and reports percentiles
(`p50`, `p90`, `p95`, `p99`). It also lemmatizes each split with spaCy to compute the
Jaccard overlap of vocabularies between train/val/test.

```python
from data_utils import analyze_datasets

df_train, df_val, df_test, dropped = load_dataframes()
analyze_datasets(df_train, df_val, df_test)
```

## Task-specific dataset transforms

Three helpers in `data_utils` generate `prompt`/`target` pairs for downstream
modeling tasks:

- **Abstractive summarization** – `build_summarization_dataset` uses
  `text_clean` as the input and `summary_clean` as the target.
- **Legal QA** – `build_legal_qa_dataset` extracts `ISSUE` and `HOLDING/HELD`
  sections from `text_clean` to form synthetic question/answer pairs.
- **Headnote generation** – `build_headnote_dataset` creates structured targets
  with `Facts`, `Issue`, `Holding`, and `Reasoning` sections.

Each function returns a DataFrame with `doc_id`, `prompt`, and `target` columns:

```python
from data_utils import (
    build_summarization_dataset,
    build_legal_qa_dataset,
    build_headnote_dataset,
)

df_train, _, _, _ = load_dataframes()
summ_df = build_summarization_dataset(df_train)
qa_df = build_legal_qa_dataset(df_train)
headnote_df = build_headnote_dataset(df_train)
```

## Prompt templates

`prompts.py` exposes reusable templates with explicit `SYSTEM` and `USER` roles for a legal tone.
Use `build_prompt(text, style)` to format case text into a prompt. Available styles are `summarization`, `headnote`, and `qa`:

```python
from prompts import build_prompt

print(build_prompt("Some case text", style="headnote"))
```

The dataset helpers above automatically apply the appropriate templates when generating `prompt`/`target` pairs.

## Baseline summarizers

`baselines.py` provides quick baselines for extractive and abstractive summarization. The
extractive baseline uses TextRank via `sumy`, while the abstractive baseline relies on a
pretrained transformer such as `google/pegasus-xsum`. Both are evaluated with ROUGE and
BERTScore on a small validation sample:

```python
from baselines import evaluate_baselines
from data_utils import load_dataframes

_, df_val, _, _ = load_dataframes()
metrics = evaluate_baselines(df_val, sample_size=32)
print(metrics)
```

`evaluate_baselines` returns aggregated ROUGE-1/2/L and BERTScore metrics for the two
baselines.

## Long-context summarization

Use `long_context.py` to handle documents that exceed the context window of
standard summarizers. The helper chunk-summarizes with a sliding window and can
optionally leverage locally available long-context models such as
`allenai/led-base-16384` or `mistralai/Mistral-7B-32k`. Chunk summaries are
recombined via either a simple vote/consensus pass or a tree-of-thought
stitching strategy:

```python
from long_context import long_context_summary

text = "... very long legal document ..."
summary = long_context_summary(text, model_name="allenai/led-base-16384", strategy="tree")
print(summary)
```

If the requested model is unavailable, the function falls back to
`google/pegasus-xsum` and performs hierarchical summarization over sliding
window chunks.

## Fine-tuning models

`finetune.py` offers a utility to fine-tune instruction models with either LoRA adapters or full parameter updates. Supported backbones include `mistralai/Mistral-7B-Instruct-v0.3`, `meta-llama/Meta-Llama-3-8B-Instruct`, and `Qwen2.5-7B-Instruct`.

The helper loads a model and tokenizer, masks out prompt tokens with `-100` for supervised fine-tuning, and can optionally pack multiple examples into fixed-length sequences for efficiency. During training the `Trainer` computes ROUGE and BERTScore on a validation set, logs metrics to Weights & Biases (`project="legal-llm"`), and saves the best checkpoint by ROUGE-L to `out/legal-llm-sft`. LoRA uses `r=16`, `alpha=32`, and `dropout=0.05`. When `load_in_4bit=True`, the model is prepared for QLoRA training via `prepare_model_for_kbit_training`.

Example usage:

```python
from datasets import Dataset
from finetune import train

# df_train/df_val contain columns: doc_id, prompt, target
train_ds = Dataset.from_pandas(df_train)
val_ds = Dataset.from_pandas(df_val)
train(
    train_ds,
    model_name="mistralai/Mistral-7B-Instruct-v0.3",
    eval_dataset=val_ds,
    use_lora=True,
    load_in_4bit=True,
    gradient_accumulation_steps=4,
)
```

`TrainingArguments` expose common knobs such as `gradient_accumulation_steps`, `lr_scheduler_type`, and `save_strategy='epoch'`.

### Domain-adaptive pretraining (DAPT)

Before supervised fine-tuning, you can run a lightweight domain-adaptive pretraining
step over `text_clean` only. The `run_dapt` helper trains a causal LM with short
sequences (512–2048 tokens) using the same backbone as SFT. The resulting
checkpoint can then be fed into `train` for summarization or other tasks.

```python
from datasets import Dataset
from finetune import run_dapt, train

# text_df contains a doc_id and text_clean column
text_ds = Dataset.from_pandas(text_df[["doc_id", "text_clean"]])
dapt_dir = run_dapt(text_ds, model_name="mistralai/Mistral-7B-Instruct-v0.3", output_dir="mistral_dapt")

# summarization_df has prompt/target columns produced by data_utils
summ_ds = Dataset.from_pandas(summarization_df)
train(summ_ds, model_name=dapt_dir, output_dir="mistral_sft", use_lora=True)
```

For convenience, `dapt_then_sft` chains the two stages sequentially:

```python
from finetune import dapt_then_sft
dapt_then_sft(text_ds, summ_ds, model_name="mistralai/Mistral-7B-Instruct-v0.3", dapt_dir="mistral_dapt", sft_dir="mistral_sft")
```

## Retrieval-augmented generation

`rag.py` provides a small retrieval stack that chunks `text_clean` into 1k-token
segments with 200-token overlap, embeds them with
`sentence-transformers/all-MiniLM-L6-v2`, and indexes the vectors in FAISS.
Given a legal question, the retriever returns the top-k relevant chunks and the
`RAGPipeline` composes a prompt that cites each chunk by `doc_id:chunk_id`
before generating an answer with a causal language model.

```python
import pandas as pd
from rag import chunk_dataframe, FaissRetriever, RAGPipeline

# df_train has doc_id and text_clean
chunks = chunk_dataframe(df_train)
retriever = FaissRetriever()
retriever.build(chunks)

pipeline = RAGPipeline(retriever)
result = pipeline.generate("What is the holding regarding liability?", top_k=3)
print(result["answer"])
print("Citations:", result["citations"])
```

## Faithfulness and factuality evaluation

`faithfulness.py` provides heuristics to check whether summaries stay grounded in
their source documents. It performs question‑answer generation (QAG) faithfulness,
natural language inference with `roberta-large-mnli`, and a hallucination-rate
proxy based on retrieved contexts. Length‑controlled ROUGE and BERTScore metrics
are also reported. The helper returns a pandas DataFrame of per‑document scores:

```python
from faithfulness import evaluate_faithfulness

doc_ids = ["case-1"]
sources = ["The court held the contract void due to fraud."]
summaries = ["The contract was voided for fraud, ruled the court."]
df = evaluate_faithfulness(doc_ids, sources, summaries)
print(df)
```

Use the `--demo` flag for a minimal run:

```bash
python faithfulness.py --demo
```

## API serving and batch inference

<<<<<<< HEAD
Run the FastAPI app to expose summarization and retrieval-augmented QA endpoints with a built-in prompt guard:
=======
Run the FastAPI app to expose summarization and retrieval-augmented QA endpoints:
>>>>>>> 5426ce73

```bash
uvicorn app:app --reload
```

<<<<<<< HEAD
- `POST /summarize` accepts `{"text": "...", "doc_id": "case123"}` and returns a neutral summary with `doc_id` citations.
- `POST /qa` accepts `{"question": "..."}` and returns an educational answer with a list of `doc_id:chunk_id` citations.

Both endpoints refuse requests for legal advice, add a disclaimer that responses are for educational purposes only, and surface any policy concerns via a `policy_flags` field (e.g., `missing_citation`, `speculation`).
=======
- `POST /summarize` accepts `{"text": "..."}` and returns `{"summary": "...", "citations": []}`.
- `POST /qa` accepts `{"question": "..."}` and returns an answer with a list of `doc_id:chunk_id` citations.
>>>>>>> 5426ce73

For offline processing of the canonical test split, use `batch_infer.py`:

```bash
python batch_infer.py --model out/legal-llm-sft --output predictions.csv
```

<<<<<<< HEAD
The script loads the test DataFrame via `load_dataframes`, runs the summarization model on each `text_clean`, and writes the results to a CSV file.
=======
The script loads the test DataFrame via `load_dataframes`, runs the summarization model on each `text_clean`, and writes the results to a CSV file.
>>>>>>> 5426ce73
<|MERGE_RESOLUTION|>--- conflicted
+++ resolved
@@ -25,10 +25,6 @@
 `df_train` are removed using a SimHash similarity threshold of `0.9` to prevent leakage
 against `df_val` and `df_test`. A mapping of dropped indices to `doc_id` is returned.
 
-<<<<<<< HEAD
-=======
-
->>>>>>> 5426ce73
 The loader verifies that `doc_id` values are unique across splits and writes the
 cleaned DataFrames to canonical Parquet files (`train.parquet`, `val.parquet`,
 `test.parquet`).
@@ -246,25 +242,16 @@
 
 ## API serving and batch inference
 
-<<<<<<< HEAD
 Run the FastAPI app to expose summarization and retrieval-augmented QA endpoints with a built-in prompt guard:
-=======
-Run the FastAPI app to expose summarization and retrieval-augmented QA endpoints:
->>>>>>> 5426ce73
 
 ```bash
 uvicorn app:app --reload
 ```
 
-<<<<<<< HEAD
 - `POST /summarize` accepts `{"text": "...", "doc_id": "case123"}` and returns a neutral summary with `doc_id` citations.
 - `POST /qa` accepts `{"question": "..."}` and returns an educational answer with a list of `doc_id:chunk_id` citations.
 
 Both endpoints refuse requests for legal advice, add a disclaimer that responses are for educational purposes only, and surface any policy concerns via a `policy_flags` field (e.g., `missing_citation`, `speculation`).
-=======
-- `POST /summarize` accepts `{"text": "..."}` and returns `{"summary": "...", "citations": []}`.
-- `POST /qa` accepts `{"question": "..."}` and returns an answer with a list of `doc_id:chunk_id` citations.
->>>>>>> 5426ce73
 
 For offline processing of the canonical test split, use `batch_infer.py`:
 
@@ -272,8 +259,4 @@
 python batch_infer.py --model out/legal-llm-sft --output predictions.csv
 ```
 
-<<<<<<< HEAD
-The script loads the test DataFrame via `load_dataframes`, runs the summarization model on each `text_clean`, and writes the results to a CSV file.
-=======
-The script loads the test DataFrame via `load_dataframes`, runs the summarization model on each `text_clean`, and writes the results to a CSV file.
->>>>>>> 5426ce73
+The script loads the test DataFrame via `load_dataframes`, runs the summarization model on each `text_clean`, and writes the results to a CSV file.