# Legal-LLM

## Colab Environment Setup

Run the following script in Google Colab or a local notebook to install dependencies,
print hardware information, and initialize random seeds.

```python
!python setup_colab.py
```

The script installs required libraries, downloads the `en_core_web_sm` spaCy model if
necessary, displays CUDA/CPU details, defines a `set_seed` helper, and sets the default
seed to `42` for reproducibility.

<<<<<<< HEAD
=======

>>>>>>> 36f1d7f6
## Loading training data

Use `data_utils.load_dataframes` to ensure your datasets meet the expected schema. It
accepts preloaded DataFrames or reads CSV/Parquet files from a config and prints shapes,
null counts, and example rows while validating that `text` and `summary` are non-empty
strings. The loader also applies a `clean_text` routine to produce `text_clean` and
`summary_clean` columns that normalize Unicode, standardize punctuation, drop page/line
<<<<<<< HEAD
numbers, and optionally anonymize names. Near-duplicate `text_clean` entries in `df_train`
are removed using a SimHash similarity threshold of `0.9` to prevent leakage against
`df_val` and `df_test`. A mapping of dropped indices to `doc_id` is returned.
=======
numbers, and optionally anonymize names.

>>>>>>> 36f1d7f6

```python
from data_utils import load_dataframes

# Option 1: pass existing DataFrames
<<<<<<< HEAD
df_train, df_val, df_test, dropped = load_dataframes(df_train, df_val, df_test)

# Option 2: read from paths defined in CONFIG
df_train, df_val, df_test, dropped = load_dataframes()
print("Dropped duplicates:", dropped)
=======
df_train, df_val, df_test = load_dataframes(df_train, df_val, df_test)

# Option 2: read from paths defined in CONFIG
df_train, df_val, df_test = load_dataframes()
>>>>>>> 36f1d7f6
print(df_train[["text", "text_clean"]].head())
```

## Dataset statistics

After loading and cleaning the splits, call `analyze_datasets` to inspect length
distributions and vocabulary overlap. The helper saves histogram plots for character
and token lengths using tiktoken's `cl100k_base` encoder and reports percentiles
(`p50`, `p90`, `p95`, `p99`). It also lemmatizes each split with spaCy to compute the
Jaccard overlap of vocabularies between train/val/test.

```python
from data_utils import analyze_datasets

<<<<<<< HEAD
df_train, df_val, df_test, dropped = load_dataframes()
analyze_datasets(df_train, df_val, df_test)
=======
df_train, df_val, df_test = load_dataframes()
analyze_datasets(df_train, df_val, df_test)

>>>>>>> 36f1d7f6
```<|MERGE_RESOLUTION|>--- conflicted
+++ resolved
@@ -13,10 +13,7 @@
 necessary, displays CUDA/CPU details, defines a `set_seed` helper, and sets the default
 seed to `42` for reproducibility.
 
-<<<<<<< HEAD
-=======
 
->>>>>>> 36f1d7f6
 ## Loading training data
 
 Use `data_utils.load_dataframes` to ensure your datasets meet the expected schema. It
@@ -24,31 +21,21 @@
 null counts, and example rows while validating that `text` and `summary` are non-empty
 strings. The loader also applies a `clean_text` routine to produce `text_clean` and
 `summary_clean` columns that normalize Unicode, standardize punctuation, drop page/line
-<<<<<<< HEAD
 numbers, and optionally anonymize names. Near-duplicate `text_clean` entries in `df_train`
 are removed using a SimHash similarity threshold of `0.9` to prevent leakage against
 `df_val` and `df_test`. A mapping of dropped indices to `doc_id` is returned.
-=======
-numbers, and optionally anonymize names.
 
->>>>>>> 36f1d7f6
 
 ```python
 from data_utils import load_dataframes
 
 # Option 1: pass existing DataFrames
-<<<<<<< HEAD
 df_train, df_val, df_test, dropped = load_dataframes(df_train, df_val, df_test)
 
 # Option 2: read from paths defined in CONFIG
 df_train, df_val, df_test, dropped = load_dataframes()
 print("Dropped duplicates:", dropped)
-=======
-df_train, df_val, df_test = load_dataframes(df_train, df_val, df_test)
 
-# Option 2: read from paths defined in CONFIG
-df_train, df_val, df_test = load_dataframes()
->>>>>>> 36f1d7f6
 print(df_train[["text", "text_clean"]].head())
 ```
 
@@ -63,12 +50,7 @@
 ```python
 from data_utils import analyze_datasets
 
-<<<<<<< HEAD
 df_train, df_val, df_test, dropped = load_dataframes()
 analyze_datasets(df_train, df_val, df_test)
-=======
-df_train, df_val, df_test = load_dataframes()
-analyze_datasets(df_train, df_val, df_test)
 
->>>>>>> 36f1d7f6
 ```