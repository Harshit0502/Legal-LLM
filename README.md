--- conflicted
+++ resolved
@@ -114,7 +114,7 @@
 `evaluate_baselines` returns aggregated ROUGE-1/2/L and BERTScore metrics for the two
 baselines.
 
-<<<<<<< HEAD
+
 ## Long-context summarization
 
 Use `long_context.py` to handle documents that exceed the context window of
@@ -136,8 +136,6 @@
 `google/pegasus-xsum` and performs hierarchical summarization over sliding
 window chunks.
 
-=======
->>>>>>> bd13bb47
 ## Fine-tuning models
 
 `finetune.py` offers a simple utility to fine-tune instruction models with either LoRA adapters or full parameter updates. Supported backbones include `mistralai/Mistral-7B-Instruct-v0.3`, `meta-llama/Meta-Llama-3-8B-Instruct`, and `Qwen2.5-7B-Instruct`.
@@ -162,8 +160,4 @@
 )
 ```
 
-<<<<<<< HEAD
-`TrainingArguments` expose common knobs such as `gradient_accumulation_steps`, `lr_scheduler_type`, and `save_strategy='epoch'`.
-=======
-`TrainingArguments` expose common knobs such as `gradient_accumulation_steps`, `lr_scheduler_type`, and `save_strategy='epoch'`.
->>>>>>> bd13bb47
+`TrainingArguments` expose common knobs such as `gradient_accumulation_steps`, `lr_scheduler_type`, and `save_strategy='epoch'`.