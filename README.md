# Legal-LLM

## Colab Environment Setup

Run the following script in Google Colab or a local notebook to install dependencies,
print hardware information, and initialize random seeds.

```python
!python setup_colab.py
```

The script installs required libraries, downloads the `en_core_web_sm` spaCy model if
necessary, displays CUDA/CPU details, defines a `set_seed` helper, and sets the default
seed to `42` for reproducibility.

## Loading training data

Use `data_utils.load_dataframes` to ensure your datasets meet the expected schema. It
accepts preloaded DataFrames or reads CSV/Parquet files from a config and prints shapes,
null counts, and example rows while validating that `text` and `summary` are non-empty
strings. The loader also applies a `clean_text` routine to produce `text_clean` and
`summary_clean` columns that normalize Unicode, standardize punctuation, drop page/line
numbers, and optionally anonymize names. Near-duplicate `text_clean` entries in `df_train`
are removed using a SimHash similarity threshold of `0.9` to prevent leakage against
`df_val` and `df_test`. A mapping of dropped indices to `doc_id` is returned.

The loader verifies that `doc_id` values are unique across splits and writes the
cleaned DataFrames to canonical Parquet files (`train.parquet`, `val.parquet`,
`test.parquet`).

```python
from data_utils import load_dataframes

# Option 1: pass existing DataFrames
df_train, df_val, df_test, dropped = load_dataframes(df_train, df_val, df_test)

# Option 2: read from paths defined in CONFIG
df_train, df_val, df_test, dropped = load_dataframes()
print("Dropped duplicates:", dropped)
print(df_train[["text", "text_clean"]].head())
```

## Dataset statistics

After loading and cleaning the splits, call `analyze_datasets` to inspect length
distributions and vocabulary overlap. The helper saves histogram plots for character
and token lengths using tiktoken's `cl100k_base` encoder and reports percentiles
(`p50`, `p90`, `p95`, `p99`). It also lemmatizes each split with spaCy to compute the
Jaccard overlap of vocabularies between train/val/test.

```python
from data_utils import analyze_datasets

df_train, df_val, df_test, dropped = load_dataframes()
analyze_datasets(df_train, df_val, df_test)
```

## Task-specific dataset transforms

Three helpers in `data_utils` generate `prompt`/`target` pairs for downstream
modeling tasks:

- **Abstractive summarization** – `build_summarization_dataset` uses
  `text_clean` as the input and `summary_clean` as the target.
- **Legal QA** – `build_legal_qa_dataset` extracts `ISSUE` and `HOLDING/HELD`
  sections from `text_clean` to form synthetic question/answer pairs.
- **Headnote generation** – `build_headnote_dataset` creates structured targets
  with `Facts`, `Issue`, `Holding`, and `Reasoning` sections.

Each function returns a DataFrame with `doc_id`, `prompt`, and `target` columns:

```python
from data_utils import (
    build_summarization_dataset,
    build_legal_qa_dataset,
    build_headnote_dataset,
)

df_train, _, _, _ = load_dataframes()
summ_df = build_summarization_dataset(df_train)
qa_df = build_legal_qa_dataset(df_train)
headnote_df = build_headnote_dataset(df_train)
```

## Prompt templates

`prompts.py` exposes reusable templates with explicit `SYSTEM` and `USER` roles for a legal tone.
Use `build_prompt(text, style)` to format case text into a prompt. Available styles are `summarization`, `headnote`, and `qa`:

```python
from prompts import build_prompt

print(build_prompt("Some case text", style="headnote"))
```

The dataset helpers above automatically apply the appropriate templates when generating `prompt`/`target` pairs.

## Baseline summarizers

`baselines.py` provides quick baselines for extractive and abstractive summarization. The
extractive baseline uses TextRank via `sumy`, while the abstractive baseline relies on a
pretrained transformer such as `google/pegasus-xsum`. Both are evaluated with ROUGE and
BERTScore on a small validation sample:

```python
from baselines import evaluate_baselines
from data_utils import load_dataframes

_, df_val, _, _ = load_dataframes()
metrics = evaluate_baselines(df_val, sample_size=32)
print(metrics)
```

`evaluate_baselines` returns aggregated ROUGE-1/2/L and BERTScore metrics for the two
baselines.

## Long-context summarization

Use `long_context.py` to handle documents that exceed the context window of
standard summarizers. The helper chunk-summarizes with a sliding window and can
optionally leverage locally available long-context models such as
`allenai/led-base-16384` or `mistralai/Mistral-7B-32k`. Chunk summaries are
recombined via either a simple vote/consensus pass or a tree-of-thought
stitching strategy:

```python
from long_context import long_context_summary

text = "... very long legal document ..."
summary = long_context_summary(text, model_name="allenai/led-base-16384", strategy="tree")
print(summary)
```

If the requested model is unavailable, the function falls back to
`google/pegasus-xsum` and performs hierarchical summarization over sliding
window chunks.

## Fine-tuning models

<<<<<<< HEAD
`finetune.py` offers a utility to fine-tune instruction models with either LoRA adapters or full parameter updates. Supported backbones include `mistralai/Mistral-7B-Instruct-v0.3`, `meta-llama/Meta-Llama-3-8B-Instruct`, and `Qwen2.5-7B-Instruct`.

The helper loads a model and tokenizer, masks out prompt tokens with `-100` for supervised fine-tuning, and can optionally pack multiple examples into fixed-length sequences for efficiency. During training the `Trainer` computes ROUGE and BERTScore on a validation set, logs metrics to Weights & Biases (`project="legal-llm"`), and saves the best checkpoint by ROUGE-L to `out/legal-llm-sft`. LoRA uses `r=16`, `alpha=32`, and `dropout=0.05`. When `load_in_4bit=True`, the model is prepared for QLoRA training via `prepare_model_for_kbit_training`.
=======
`finetune.py` offers a simple utility to fine-tune instruction models with either LoRA adapters or full parameter updates. Supported backbones include `mistralai/Mistral-7B-Instruct-v0.3`, `meta-llama/Meta-Llama-3-8B-Instruct`, and `Qwen2.5-7B-Instruct`.

The helper loads a model and tokenizer, masks out prompt tokens with `-100` for supervised fine-tuning, and can optionally pack multiple examples into fixed-length sequences for efficiency. LoRA uses `r=16`, `alpha=32`, and `dropout=0.05`. When `load_in_4bit=True`, the model is prepared for QLoRA training via `prepare_model_for_kbit_training`.
>>>>>>> ae8113e4

Example usage:

```python
from datasets import Dataset
from finetune import train

<<<<<<< HEAD
# df_train/df_val contain columns: doc_id, prompt, target
train_ds = Dataset.from_pandas(df_train)
val_ds = Dataset.from_pandas(df_val)
train(
    train_ds,
    model_name="mistralai/Mistral-7B-Instruct-v0.3",
    eval_dataset=val_ds,
=======
# df is a DataFrame with columns: doc_id, prompt, target
hf_ds = Dataset.from_pandas(df)
train(
    hf_ds,
    model_name="mistralai/Mistral-7B-Instruct-v0.3",
    output_dir="mistral_lora",
>>>>>>> ae8113e4
    use_lora=True,
    load_in_4bit=True,
    gradient_accumulation_steps=4,
)
```

`TrainingArguments` expose common knobs such as `gradient_accumulation_steps`, `lr_scheduler_type`, and `save_strategy='epoch'`.

### Domain-adaptive pretraining (DAPT)

Before supervised fine-tuning, you can run a lightweight domain-adaptive pretraining
step over `text_clean` only. The `run_dapt` helper trains a causal LM with short
sequences (512–2048 tokens) using the same backbone as SFT. The resulting
checkpoint can then be fed into `train` for summarization or other tasks.

```python
from datasets import Dataset
from finetune import run_dapt, train

# text_df contains a doc_id and text_clean column
text_ds = Dataset.from_pandas(text_df[["doc_id", "text_clean"]])
dapt_dir = run_dapt(text_ds, model_name="mistralai/Mistral-7B-Instruct-v0.3", output_dir="mistral_dapt")

# summarization_df has prompt/target columns produced by data_utils
summ_ds = Dataset.from_pandas(summarization_df)
train(summ_ds, model_name=dapt_dir, output_dir="mistral_sft", use_lora=True)
```

For convenience, `dapt_then_sft` chains the two stages sequentially:

```python
from finetune import dapt_then_sft
dapt_then_sft(text_ds, summ_ds, model_name="mistralai/Mistral-7B-Instruct-v0.3", dapt_dir="mistral_dapt", sft_dir="mistral_sft")
```

## Retrieval-augmented generation

`rag.py` provides a small retrieval stack that chunks `text_clean` into 1k-token
segments with 200-token overlap, embeds them with
`sentence-transformers/all-MiniLM-L6-v2`, and indexes the vectors in FAISS.
Given a legal question, the retriever returns the top-k relevant chunks and the
`RAGPipeline` composes a prompt that cites each chunk by `doc_id:chunk_id`
before generating an answer with a causal language model.

```python
import pandas as pd
from rag import chunk_dataframe, FaissRetriever, RAGPipeline

# df_train has doc_id and text_clean
chunks = chunk_dataframe(df_train)
retriever = FaissRetriever()
retriever.build(chunks)

pipeline = RAGPipeline(retriever)
result = pipeline.generate("What is the holding regarding liability?", top_k=3)
print(result["answer"])
print("Citations:", result["citations"])
```
<<<<<<< HEAD

## Faithfulness and factuality evaluation

`faithfulness.py` provides heuristics to check whether summaries stay grounded in
their source documents. It performs question‑answer generation (QAG) faithfulness,
natural language inference with `roberta-large-mnli`, and a hallucination-rate
proxy based on retrieved contexts. Length‑controlled ROUGE and BERTScore metrics
are also reported. The helper returns a pandas DataFrame of per‑document scores:

```python
from faithfulness import evaluate_faithfulness

doc_ids = ["case-1"]
sources = ["The court held the contract void due to fraud."]
summaries = ["The contract was voided for fraud, ruled the court."]
df = evaluate_faithfulness(doc_ids, sources, summaries)
print(df)
```

Use the `--demo` flag for a minimal run:

```bash
python faithfulness.py --demo
```
=======
>>>>>>> ae8113e4
<|MERGE_RESOLUTION|>--- conflicted
+++ resolved
@@ -137,15 +137,8 @@
 
 ## Fine-tuning models
 
-<<<<<<< HEAD
 `finetune.py` offers a utility to fine-tune instruction models with either LoRA adapters or full parameter updates. Supported backbones include `mistralai/Mistral-7B-Instruct-v0.3`, `meta-llama/Meta-Llama-3-8B-Instruct`, and `Qwen2.5-7B-Instruct`.
-
 The helper loads a model and tokenizer, masks out prompt tokens with `-100` for supervised fine-tuning, and can optionally pack multiple examples into fixed-length sequences for efficiency. During training the `Trainer` computes ROUGE and BERTScore on a validation set, logs metrics to Weights & Biases (`project="legal-llm"`), and saves the best checkpoint by ROUGE-L to `out/legal-llm-sft`. LoRA uses `r=16`, `alpha=32`, and `dropout=0.05`. When `load_in_4bit=True`, the model is prepared for QLoRA training via `prepare_model_for_kbit_training`.
-=======
-`finetune.py` offers a simple utility to fine-tune instruction models with either LoRA adapters or full parameter updates. Supported backbones include `mistralai/Mistral-7B-Instruct-v0.3`, `meta-llama/Meta-Llama-3-8B-Instruct`, and `Qwen2.5-7B-Instruct`.
-
-The helper loads a model and tokenizer, masks out prompt tokens with `-100` for supervised fine-tuning, and can optionally pack multiple examples into fixed-length sequences for efficiency. LoRA uses `r=16`, `alpha=32`, and `dropout=0.05`. When `load_in_4bit=True`, the model is prepared for QLoRA training via `prepare_model_for_kbit_training`.
->>>>>>> ae8113e4
 
 Example usage:
 
@@ -153,7 +146,6 @@
 from datasets import Dataset
 from finetune import train
 
-<<<<<<< HEAD
 # df_train/df_val contain columns: doc_id, prompt, target
 train_ds = Dataset.from_pandas(df_train)
 val_ds = Dataset.from_pandas(df_val)
@@ -161,14 +153,6 @@
     train_ds,
     model_name="mistralai/Mistral-7B-Instruct-v0.3",
     eval_dataset=val_ds,
-=======
-# df is a DataFrame with columns: doc_id, prompt, target
-hf_ds = Dataset.from_pandas(df)
-train(
-    hf_ds,
-    model_name="mistralai/Mistral-7B-Instruct-v0.3",
-    output_dir="mistral_lora",
->>>>>>> ae8113e4
     use_lora=True,
     load_in_4bit=True,
     gradient_accumulation_steps=4,
@@ -227,7 +211,6 @@
 print(result["answer"])
 print("Citations:", result["citations"])
 ```
-<<<<<<< HEAD
 
 ## Faithfulness and factuality evaluation
 
@@ -251,6 +234,4 @@
 
 ```bash
 python faithfulness.py --demo
-```
-=======
->>>>>>> ae8113e4
+```