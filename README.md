--- conflicted
+++ resolved
@@ -28,10 +28,7 @@
 cleaned DataFrames to canonical Parquet files (`train.parquet`, `val.parquet`,
 `test.parquet`).
 
-<<<<<<< HEAD
-=======
 
->>>>>>> 649de581
 ```python
 from data_utils import load_dataframes
 
@@ -57,7 +54,6 @@
 
 df_train, df_val, df_test, dropped = load_dataframes()
 analyze_datasets(df_train, df_val, df_test)
-<<<<<<< HEAD
 ```
 
 ## Task-specific dataset transforms
@@ -85,6 +81,4 @@
 summ_df = build_summarization_dataset(df_train)
 qa_df = build_legal_qa_dataset(df_train)
 headnote_df = build_headnote_dataset(df_train)
-=======
->>>>>>> 649de581
 ```